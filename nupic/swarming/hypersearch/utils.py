--- conflicted
+++ resolved
@@ -670,7 +670,6 @@
 
 
 
-<<<<<<< HEAD
 class ValidationError(validictory.ValidationError):
   pass
 
@@ -727,7 +726,9 @@
     value = json.load(fileObj)
 
   return value
-=======
+
+
+
 def sortedJSONDumpS(obj):
   """
   Return a JSON representation of obj with sorted keys on any embedded dicts.
@@ -751,5 +752,4 @@
     return '[%s]' % (', '.join(itemStrs))
 
   else:
-    return json.dumps(obj)
->>>>>>> 9d05a855
+    return json.dumps(obj)