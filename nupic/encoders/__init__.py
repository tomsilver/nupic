# ----------------------------------------------------------------------
# Numenta Platform for Intelligent Computing (NuPIC)
# Copyright (C) 2013, Numenta, Inc.  Unless you have an agreement
# with Numenta, Inc., for a separate license for this software code, the
# following terms and conditions apply:
#
# This program is free software: you can redistribute it and/or modify
# it under the terms of the GNU General Public License version 3 as
# published by the Free Software Foundation.
#
# This program is distributed in the hope that it will be useful,
# but WITHOUT ANY WARRANTY; without even the implied warranty of
# MERCHANTABILITY or FITNESS FOR A PARTICULAR PURPOSE.
# See the GNU General Public License for more details.
#
# You should have received a copy of the GNU General Public License
# along with this program.  If not, see http://www.gnu.org/licenses.
#
# http://numenta.org/licenses/
# ----------------------------------------------------------------------

from arithmetic_encoder import ArithmeticEncoder
from scalar import ScalarEncoder
from adaptivescalar import AdaptiveScalarEncoder
from date import DateEncoder
from logenc import LogEncoder
from category import CategoryEncoder
from sdrcategory import SDRCategoryEncoder
<<<<<<< HEAD
from nonuniformscalar import NonUniformScalarEncoder
=======
from sdrrandom import SDRRandomEncoder
>>>>>>> 6871ab02
from delta import DeltaEncoder
from scalarspace import ScalarSpaceEncoder
from coordinate import CoordinateEncoder
from geospatial_coordinate import GeospatialCoordinateEncoder
from nupic.encoders.passthru import PassThruEncoder
# multiencoder must be imported last because it imports * from this module!
from multi import MultiEncoder
from utils import bitsToString<|MERGE_RESOLUTION|>--- conflicted
+++ resolved
@@ -26,11 +26,6 @@
 from logenc import LogEncoder
 from category import CategoryEncoder
 from sdrcategory import SDRCategoryEncoder
-<<<<<<< HEAD
-from nonuniformscalar import NonUniformScalarEncoder
-=======
-from sdrrandom import SDRRandomEncoder
->>>>>>> 6871ab02
 from delta import DeltaEncoder
 from scalarspace import ScalarSpaceEncoder
 from coordinate import CoordinateEncoder
