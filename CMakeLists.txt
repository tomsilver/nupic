--- conflicted
+++ resolved
@@ -21,6 +21,7 @@
 # Contributor(s):
 #   David Ragazzi (@DavidRagazzi): Full conversion and adaptation from Autotools scripts
 # --------------------------------------------------------------------------------------------------------------------------
+
 
 ############################################################################################################################
 ###                                                                                                                      ###
@@ -781,11 +782,6 @@
 read_variable_from_file("${MODULES_FILE_CONTENT}" "NUPIC_CORE_REMOTE" NUPIC_CORE_REMOTE)
 read_variable_from_file("${MODULES_FILE_CONTENT}" "NUPIC_CORE_COMMITISH" NUPIC_CORE_COMMITISH)
 set(LIB_STATIC_NUPICCORE nupic_core)
-<<<<<<< HEAD
-set(NUPIC_CORE_REMOTE "git://github.com/numenta/nupic.core.git" CACHE STRING "nupic.core remote repository")
-set(NUPIC_CORE_COMMITISH "90df8f1ef9eabda03695a9aa60c8029fe3540b9e" CACHE STRING "nupic.core commit")
-=======
->>>>>>> eff919d7
 generate_submodule_library(${LIB_STATIC_NUPICCORE} "${REPOSITORY_DIR}/nta" "-DNTA_PYTHON_SUPPORT=${PYTHON_VERSION}" "" "${NUPIC_CORE_REMOTE}" "${NUPIC_CORE_COMMITISH}")
 
 #
