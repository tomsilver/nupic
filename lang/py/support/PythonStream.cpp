#ifdef NTA_PYTHON_SUPPORT

/* ---------------------------------------------------------------------
 * Numenta Platform for Intelligent Computing (NuPIC)
<<<<<<< HEAD
 * Copyright (C) 2014, Numenta, Inc.  Unless you have purchased from
 * Numenta, Inc. a separate commercial license for this software code, the
=======
 * Copyright (C) 2013, Numenta, Inc.  Unless you have an agreement
 * with Numenta, Inc., for a separate license for this software code, the
>>>>>>> c267eee2
 * following terms and conditions apply:
 *
 * This program is free software: you can redistribute it and/or modify
 * it under the terms of the GNU General Public License version 3 as
 * published by the Free Software Foundation.
 *
 * This program is distributed in the hope that it will be useful,
 * but WITHOUT ANY WARRANTY; without even the implied warranty of
 * MERCHANTABILITY or FITNESS FOR A PARTICULAR PURPOSE.
 * See the GNU General Public License for more details.
 *
 * You should have received a copy of the GNU General Public License
 * along with this program.  If not, see http://www.gnu.org/licenses.
 *
 * http://numenta.org/licenses/
 * ---------------------------------------------------------------------
 */

#include <lang/py/support/PythonStream.hpp>
#include <nta/utils/Log.hpp>

/**
 * Bumps up size to a nicely aligned larger size.
 * Taken for NuPIC2 from PythonUtils.hpp
 */
static size_t NextPythonSize(size_t n)
{
  n += 1;
  n += 8 - (n % 8);
  return n;
}

// -------------------------------------------------------------
SharedPythonOStream::SharedPythonOStream(size_t maxSize) :
	target_size_(NextPythonSize(maxSize)),
	ss_(std::ios_base::out)
{
}

// -------------------------------------------------------------
std::ostream &SharedPythonOStream::getStream()
{
	return ss_;
}

// -------------------------------------------------------------
PyObject * SharedPythonOStream::close()
{
	ss_.flush();

	if (ss_.str().length() > target_size_)
    throw std::runtime_error("Stream output larger than allocated buffer.");

  return PyString_FromStringAndSize(ss_.str().c_str(), ss_.str().length());
}

#endif // NTA_PYTHON_SUPPORT

<|MERGE_RESOLUTION|>--- conflicted
+++ resolved
@@ -2,13 +2,8 @@
 
 /* ---------------------------------------------------------------------
  * Numenta Platform for Intelligent Computing (NuPIC)
-<<<<<<< HEAD
- * Copyright (C) 2014, Numenta, Inc.  Unless you have purchased from
- * Numenta, Inc. a separate commercial license for this software code, the
-=======
  * Copyright (C) 2013, Numenta, Inc.  Unless you have an agreement
  * with Numenta, Inc., for a separate license for this software code, the
->>>>>>> c267eee2
  * following terms and conditions apply:
  *
  * This program is free software: you can redistribute it and/or modify
