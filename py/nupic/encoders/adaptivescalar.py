# ----------------------------------------------------------------------
# Numenta Platform for Intelligent Computing (NuPIC)
# Copyright (C) 2013, Numenta, Inc.  Unless you have an agreement
# with Numenta, Inc., for a separate license for this software code, the
# following terms and conditions apply:
#
# This program is free software: you can redistribute it and/or modify
# it under the terms of the GNU General Public License version 3 as
# published by the Free Software Foundation.
#
# This program is distributed in the hope that it will be useful,
# but WITHOUT ANY WARRANTY; without even the implied warranty of
# MERCHANTABILITY or FITNESS FOR A PARTICULAR PURPOSE.
# See the GNU General Public License for more details.
#
# You should have received a copy of the GNU General Public License
# along with this program.  If not, see http://www.gnu.org/licenses.
#
# http://numenta.org/licenses/
# ----------------------------------------------------------------------

import numpy as np
import math

from nupic.data import SENTINEL_VALUE_FOR_MISSING_DATA
from nupic.encoders.scalar import ScalarEncoder


class AdaptiveScalarEncoder(ScalarEncoder):
  """
  This is an implementation of the scalar encoder that adapts the min and
  max of the scalar encoder dynamically. This is essential to the streaming
  model of the online prediction framework.

  Initialization of an adapive encoder using resolution or radius is not supported;
  it must be intitialized with n. This n is kept constant while the min and max of the
  encoder changes.
  
  The adaptive encoder must be have periodic set to false.
  
  The adaptive encoder may be initialized with a minval and maxval or with `None`
  for each of these. In the latter case, the min and max are set as the 1st and 99th
  percentile over a window of the past 100 records.

  **Note:** the sliding window may record duplicates of the values in the dataset,
  and therefore does not reflect the statistical distribution of the input data
  and may not be used to calculate the median, mean etc.
  """

  ############################################################################
  def __init__(self, w, minval=None, maxval=None, periodic=False, n=0, radius=0,
<<<<<<< HEAD
                resolution=0, name=None, verbosity=0, clipInput=True, forced=False):
    """[ScalarEncoder class method override]"""
=======
                resolution=0, name=None, verbosity=0, clipInput=True):
    """
    [overrides nupic.encoders.scalar.ScalarEncoder.__init__]
    """
>>>>>>> 99dd8c46
    self._learningEnabled = True
    if periodic:
      #Adaptive scalar encoders take non-periodic inputs only
      raise Exception('Adaptive scalar encoder does not encode periodic inputs')
    assert n!=0           #An adaptive encoder can only be intialized using n

    super(AdaptiveScalarEncoder, self).__init__(w=w, n=n, minval=minval, maxval=maxval,
                                clipInput=True, name=name, verbosity=verbosity, forced=forced)
    self.recordNum=0    #how many inputs have been sent to the encoder?
    self.slidingWindow = np.array([])
    self.windowSize = 300

  ############################################################################
  def _setEncoderParams(self):
    """
    Set the radius, resolution and range. These values are updated when minval
    and/or maxval change.
    """

    self.rangeInternal = float(self.maxval - self.minval)

    self.resolution = float(self.rangeInternal) / (self.n - self.w)
    self.radius = self.w * self.resolution
    self.range = self.rangeInternal + self.resolution

    # nInternal represents the output area excluding the possible padding on each side
    self.nInternal = self.n - 2 * self.padding

    # Invalidate the bucket values cache so that they get recomputed
    self._bucketValues = None

  ############################################################################
  def setFieldStats(self, fieldName, fieldStats):
    """
    TODO: document
    """
    #If the stats are not fully formed, ignore.
    if fieldStats[fieldName]['min'] == None or \
      fieldStats[fieldName]['max'] == None:
        return
    self.minval = fieldStats[fieldName]['min']
    self.maxval = fieldStats[fieldName]['max']
    if self.minval == self.maxval:
      self.maxval+=1
    self._setEncoderParams()

  ############################################################################
  def _setMinAndMax(self, input, learn):
    """
    Potentially change the minval and maxval using input.
    **The learn flag is currently not supported by cla regions.**
    """

    if len(self.slidingWindow)>=self.windowSize:
      self.slidingWindow = np.delete(self.slidingWindow, 0)
    self.slidingWindow = np.append(self.slidingWindow, [input])

    if self.minval is None and self.maxval is None:
      self.minval = input
      self.maxval = input+1   #When the min and max and unspecified and only one record has been encoded
      self._setEncoderParams()

    elif learn:
      sorted = np.array(self.slidingWindow)
      sorted.sort()

      minOverWindow = sorted[0]
      maxOverWindow = sorted[len(sorted)-1]

      if minOverWindow < self.minval:
        #initialBump = abs(self.minval-minOverWindow)*(1-(min(self.recordNum, 200.0)/200.0))*2      #decrement minval more aggressively in the beginning
        if self.verbosity >= 2:
          print "Input %s=%.2f smaller than minval %.2f. Adjusting minval to %.2f"\
                          % (self.name, input, self.minval, minOverWindow)
        self.minval = minOverWindow       #-initialBump
        self._setEncoderParams()

      if maxOverWindow > self.maxval:
        #initialBump = abs(self.maxval-maxOverWindow)*(1-(min(self.recordNum, 200.0)/200.0))*2     #decrement maxval more aggressively in the beginning
        if self.verbosity >= 2:
          print "Input %s=%.2f greater than maxval %.2f. Adjusting maxval to %.2f" \
                          % (self.name, input, self.maxval, maxOverWindow)
        self.maxval = maxOverWindow       #+initialBump
        self._setEncoderParams()

  ############################################################################
  def getBucketIndices(self, input, learn=None):
    """
    [overrides nupic.encoders.scalar.ScalarEncoder.getBucketIndices]
    """

    self.recordNum +=1
    if learn is None:
      learn = self._learningEnabled

    if type(input) is float and math.isnan(input):
      input = SENTINEL_VALUE_FOR_MISSING_DATA

    if input == SENTINEL_VALUE_FOR_MISSING_DATA:
      return [None]
    else:
      self._setMinAndMax(input, learn)
      return super(AdaptiveScalarEncoder, self).getBucketIndices(input)

  ############################################################################
  def encodeIntoArray(self, input, output,learn=None):
    """
    [overrides nupic.encoders.scalar.ScalarEncoder.encodeIntoArray]
    """

    self.recordNum +=1
    if learn is None:
      learn = self._learningEnabled
    if input == SENTINEL_VALUE_FOR_MISSING_DATA:
        output[0:self.n] = 0
    elif not math.isnan(input):
      self._setMinAndMax(input, learn)

    super(AdaptiveScalarEncoder, self).encodeIntoArray(input, output)


  ############################################################################
  def getBucketInfo(self, buckets):
    """
    [overrides nupic.encoders.scalar.ScalarEncoder.getBucketInfo]
    """

    if self.minval is None or self.maxval is None:
      return [EncoderResult(value=0, scalar=0,
                           encoding=numpy.zeros(self.n))]

    return super(AdaptiveScalarEncoder, self).getBucketInfo(buckets)

  ############################################################################
  def topDownCompute(self, encoded):
    """
    [overrides nupic.encoders.scalar.ScalarEncoder.topDownCompute]
    """

    if self.minval is None or self.maxval is None:
      return [EncoderResult(value=0, scalar=0,
                           encoding=numpy.zeros(self.n))]
    return super(AdaptiveScalarEncoder, self).topDownCompute(encoded)

  ############################################################################
  def dump(self):
    """
    Prints details about current state to stdout.
    """
    print "AdaptiveScalarEncoder:"
    print "  min: %f" % self.minval
    print "  max: %f" % self.maxval
    print "  w:   %d" % self.w
    print "  n:   %d" % self.n
    print "  resolution: %f" % self.resolution
    print "  radius:     %f" % self.radius
    print "  periodic: %s" % self.periodic
    print "  nInternal: %d" % self.nInternal
    print "  rangeInternal: %f" % self.rangeInternal
    print "  padding: %d" % self.padding<|MERGE_RESOLUTION|>--- conflicted
+++ resolved
@@ -49,15 +49,10 @@
 
   ############################################################################
   def __init__(self, w, minval=None, maxval=None, periodic=False, n=0, radius=0,
-<<<<<<< HEAD
                 resolution=0, name=None, verbosity=0, clipInput=True, forced=False):
-    """[ScalarEncoder class method override]"""
-=======
-                resolution=0, name=None, verbosity=0, clipInput=True):
     """
     [overrides nupic.encoders.scalar.ScalarEncoder.__init__]
     """
->>>>>>> 99dd8c46
     self._learningEnabled = True
     if periodic:
       #Adaptive scalar encoders take non-periodic inputs only
