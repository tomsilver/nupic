--- conflicted
+++ resolved
@@ -574,17 +574,6 @@
     l2 = an.AnomalyLikelihood(claLearningPeriod=2, estimationSamples=2)
     self.assertEqual(l, l2)
 
-<<<<<<< HEAD
-    l2.anomalyProbability("hi", 0.1) # burn in
-    l2.anomalyProbability("hi", 0.1)
-    l2.anomalyProbability("hello", 0.3)
-    self.assertNotEqual(l, l2)
-
-    l.anomalyProbability("hi", 0.1) # burn in
-    l.anomalyProbability("hi", 0.1)
-    l.anomalyProbability("hello", 0.3)
-    self.assertEqual(l, l2, "equal? \n%s\n vs. \n%s" % (l, l2))
-=======
     l2.anomalyProbability(5, 0.1, timestamp=1) # burn in
     l2.anomalyProbability(5, 0.1, timestamp=2)
     l2.anomalyProbability(5, 0.1, timestamp=3)
@@ -614,9 +603,6 @@
 
     self.assertEqual(l, restored)
 
- 
->>>>>>> 02edc4c2
-
 
 
 if __name__ == "__main__":
