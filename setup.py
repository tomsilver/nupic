--- conflicted
+++ resolved
@@ -98,16 +98,6 @@
     version = properties["__version__"],
     packages = findPackages(repositoryDir),
     package_data = {
-<<<<<<< HEAD
-      'nupic': ['README.md', 'LICENSE.txt', 'CMakeLists.txt', '*.so', '*.dll', '*.dylib'],
-      'nupic.bindings': ['_*.so', '_*.dll'],
-      'nupic.data': ['*.json'],
-      'nupic.frameworks.opf.exp_generator': ['*.json', '*.tpl'],
-      'nupic.frameworks.opf.jsonschema': ['*.json'],
-      'nupic.support.resources.images': ['*.png', '*.gif', '*.ico', '*.graffle'],
-      'nupic.swarming.jsonschema': ['*.json']},
-    include_package_data = True,
-=======
       "nupic": ["README.md", "LICENSE.txt",
                 "CMakeLists.txt", "*.so", "*.dll", "*.dylib"],
       "nupic.bindings": ["_*.so", "_*.dll"],
@@ -117,7 +107,7 @@
       "nupic.support.resources.images": ["*.png", "*.gif",
                                          "*.ico", "*.graffle"],
       "nupic.swarming.jsonschema": ["*.json"]},
->>>>>>> 9b08b0c1
+    include_package_data = True,
     description = "Numenta Platform for Intelligent Computing",
     author="Numenta",
     author_email="help@numenta.org",
