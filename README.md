--- conflicted
+++ resolved
@@ -64,10 +64,7 @@
 
     python $NUPIC/examples/opf/bin/OpfRunExperiment.py $NUPIC/examples/opf/experiments/multistep/hotgym/
 
-<<<<<<< HEAD
-There are also some sample OPF clients. One example is the hotgym prediction client:
+There are also some sample OPF clients. You can modify these to run your own
+data sets. One example is the hotgym prediction client:
 
-    python $NUPIC/examples/opf/clients/hotgym/hotgym.py
-=======
-If you want to write your own clients, take a look at the examples in `$NUPIC/examples/opf/clients/`.
->>>>>>> f60c41e5
+    python $NUPIC/examples/opf/clients/hotgym/hotgym.py